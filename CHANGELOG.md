--- conflicted
+++ resolved
@@ -2,27 +2,15 @@
 
 ## [1.0.1] - 2025-09-06
 
-<<<<<<< HEAD
-=======
 ### Fixed
 
 - Make FITS column name handling case insensitive in all CLI commands.
 - Fix decoding error afecting CLI commands `decode`, `measure`, and `plot`  if the encoded PDF column has variable-length format.
 
->>>>>>> c7a93b9c
 ## [1.0.0] - 2025-09-02
 
 ### Added
 
-<<<<<<< HEAD
-- Implemented decode\_to\_density()
-
-### Fixed
-
-- Added encode\_from\_density() to API
-- Fixed insufficient tolerance in range check
-- Fixed error in decode\_quantiles() that resulted in unsorted quantiles
-=======
 - Implemented decode\_to\_density().
 
 ### Fixed
@@ -30,7 +18,6 @@
 - Added encode\_from\_density() to API.
 - Fixed insufficient tolerance in range check.
 - Fixed error in decode\_quantiles() that resulted in unsorted quantiles.
->>>>>>> c7a93b9c
 - Prevent \_batch\_encode() from crashing on weird, un-encodable PDFs. Rejects them instead.
 - encode\_from\_samples() excludes sources if more than 10% of their samples are NaN.
 
