[build-system]
requires = ["setuptools>=61.0"]
build-backend = "setuptools.build_meta"

[project]
name = "coldpress"
<<<<<<< HEAD
version = "1.0.0"
=======
version = "1.0.1"
>>>>>>> c7a93b9c
authors = [
  { name="Antonio Hernán Caballero", email="ahernan@cefca.es" },
]

description = "Efficient compression for redshift probability distribution functions."
readme = "README.md"
requires-python = ">=3.8"
classifiers = [
    "Programming Language :: Python :: 3",
    "License :: OSI Approved :: GNU General Public License v3 (GPLv3)",
    "Operating System :: OS Independent",
    "Development Status :: 5 - Stable",
    "Intended Audience :: Science/Research",
    "Topic :: Scientific/Engineering :: Astronomy",
]

dependencies = ["numpy", "astropy", "matplotlib"]

[project.scripts]
coldpress = "coldpress._cli:main"

[project.urls]
Homepage = "https://github.com/ahc-photoz/coldpress"
Issues = "https://github.com/ahc-photoz/coldpress/issues"<|MERGE_RESOLUTION|>--- conflicted
+++ resolved
@@ -4,11 +4,7 @@
 
 [project]
 name = "coldpress"
-<<<<<<< HEAD
-version = "1.0.0"
-=======
 version = "1.0.1"
->>>>>>> c7a93b9c
 authors = [
   { name="Antonio Hernán Caballero", email="ahernan@cefca.es" },
 ]
